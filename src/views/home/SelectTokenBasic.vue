--- conflicted
+++ resolved
@@ -1,16 +1,16 @@
 <template>
-  <CDrawer v-bind="$attrs"
-           v-on="$listeners">
+  <CDrawer v-bind="$attrs" v-on="$listeners">
     <div class="content">
       <div class="header">
         <div class="title">{{ $t('home.selectTokenBasic.title') }}</div>
         <div class="input">
-          <CInput v-model="keyword"
-                  class="input-inner"
-                  :placeholder="$t('home.selectTokenBasic.inputPlaceholder')" />
+          <CInput
+            v-model="keyword"
+            class="input-inner"
+            :placeholder="$t('home.selectTokenBasic.inputPlaceholder')"
+          />
         </div>
         <div class="popular-token-basics">
-<<<<<<< HEAD
           <CButton
             v-for="tokenBasic in topTokenBasics"
             :key="tokenBasic.name"
@@ -19,15 +19,6 @@
             @click="select(tokenBasic)"
           >
             <img class="popular-token-basic-icon" :src="tokenBasic.meta" />
-=======
-          <CButton v-for="tokenBasic in topTokenBasics"
-                   :key="tokenBasic.name"
-                   class="popular-token-basic"
-                   :class="{ selected: tokenBasicName === tokenBasic.name }"
-                   @click="select(tokenBasic)">
-            <img class="popular-token-basic-icon"
-                 :src="tokenBasic.icon" />
->>>>>>> 1d35c5a6
             <span class="popular-token-basic-name">{{ tokenBasic.name }}</span>
           </CButton>
         </div>
@@ -36,21 +27,17 @@
       <div class="hint">{{ $t('home.selectTokenBasic.hint') }}</div>
       <CDivider />
       <div class="scroll">
-        <div v-for="tokenBasic in filteredTokenBasics"
-             :key="tokenBasic.name"
-             class="token-basic"
-             @click="select(tokenBasic)">
+        <div
+          v-for="tokenBasic in filteredTokenBasics"
+          :key="tokenBasic.name"
+          class="token-basic"
+          @click="select(tokenBasic)"
+        >
           <span class="token-basic-left">
-<<<<<<< HEAD
             <img class="token-basic-icon" :src="tokenBasic.meta" />
-=======
-            <img class="token-basic-icon"
-                 :src="tokenBasic.icon" />
->>>>>>> 1d35c5a6
             <span>{{ tokenBasic.name }}</span>
           </span>
-          <img v-if="tokenBasicName === tokenBasic.name"
-               src="@/assets/svg/check.svg" />
+          <img v-if="tokenBasicName === tokenBasic.name" src="@/assets/svg/check.svg" />
         </div>
       </div>
     </div>
@@ -68,25 +55,25 @@
     tokenBasics: Array,
     popularTokenBasics: Array,
   },
-  data () {
+  data() {
     return {
       keyword: '',
     };
   },
   computed: {
-    filteredTokenBasics () {
+    filteredTokenBasics() {
       return this.tokenBasics.filter(tokenBasic => {
         return tokenBasic.name.toLowerCase().includes(this.keyword.toLowerCase());
       });
     },
-    topTokenBasics () {
+    topTokenBasics() {
       return TOP_TOKEN_BASIC_NAMES.map(name => this.$store.getters.getTokenBasic(name)).filter(
         item => item,
       );
     },
   },
   methods: {
-    select (tokenBasic) {
+    select(tokenBasic) {
       this.$emit('update:visible', false);
       this.$emit('update:tokenBasicName', tokenBasic.name);
     },
