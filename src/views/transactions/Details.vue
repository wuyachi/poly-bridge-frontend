<template>
  <CDrawer
    v-bind="$attrs"
    :closeOnClickModal="!confirmingData || failed || finished"
    :closeOnPressEscape="!confirmingData || failed || finished"
    v-on="$listeners"
  >
    <div class="content">
      <div class="title">{{ $t('transactions.details.title') }}</div>
      <div v-if="steps" class="scroll">
        <div v-for="(step, index) in steps" :key="step.chainId" class="step">
          <template v-if="step.chainId != null">
            <img
              class="step-icon"
              :class="{ [getStepStatus(index)]: true }"
              :src="statusIcons[getStepStatus(index)]"
            />
            <div v-if="index !== steps.length - 1" class="step-line" />
            <div class="step-title">{{ $formatEnum(step.chainId, { type: 'chainName' }) }}</div>
            <div class="description">
              {{
                $t(`transactions.details.${getStepStatus(index)}`, {
                  chainName: $formatEnum(step.chainId, { type: 'chainName' }),
                })
              }}
            </div>
            <div class="progress">
              <ElProgress
                class="progress-bar"
                :percentage="(step.blocks / step.needBlocks || 0) * 100"
                :showText="false"
              />
              <span class="progress-text">
                {{
                  $t('transactions.details.confirmation', {
                    blocks: step.blocks != null ? step.blocks : '-',
                    needBlocks: step.needBlocks != null ? step.needBlocks : '-',
                  })
                }}
              </span>
            </div>
            <CLink
              class="link"
              :href="$format(getChain(step.chainId).explorerUrl, { txHash: step.hash })"
              target="_blank"
              :disabled="!step.hash"
            >
              {{
                $t('transactions.details.hash', {
                  hash: $formatLongText(step.hash || 'N/A', { headTailLength: 16 }),
                })
              }}
            </CLink>
            <div
              class="speedup"
              v-if="
                index == 2 &&
                  getStepStatus(2) === 'pending' &&
                  $route.name === 'home' &&
                  step.chainId !== 3 &&
                  step.chainId !== 4 &&
                  step.chainId !== 5 &&
                  step.chainId !== 14 &&
                  step.chainId !== 88
              "
            >
              {{ $t('home.form.speedup') }}
              <a
                target="_blank"
                href="https://medium.com/poly-network/poly-bridge-new-acceleration-function-pc-user-manual-cd0b6cacceea"
                style="color: #fff"
                >Link</a
              >
<<<<<<< HEAD
=======
            </div>

            <div
              class="speedup"
              v-if="
                index == 2 &&
                  getStepStatus(2) === 'pending' &&
                  $route.name === 'transactions' &&
                  speedUpMSGFlag &&
                  step.chainId !== 3 &&
                  step.chainId !== 4 &&
                  step.chainId !== 5 &&
                  step.chainId !== 14 &&
                  step.chainId !== 88
              "
            >
              {{ $t('home.form.speedUpMSG') }}
>>>>>>> e3fdce99
            </div>
            <CSubmitButton
              :loading="selfPayLoading"
              v-if="
                index == 2 &&
                  getStepStatus(2) === 'pending' &&
                  $route.name === 'transactions' &&
                  step.chainId !== 3 &&
                  step.chainId !== 4 &&
                  step.chainId !== 5 &&
                  step.chainId !== 14 &&
                  step.chainId !== 88
              "
              @click="payTochainFee"
              class="button-submit"
            >
              {{ selfPay ? $t('buttons.pay') : $t('buttons.speedup') }}
            </CSubmitButton>
          </template>

          <template v-else-if="step.failed">
            <img class="step-icon failed" src="@/assets/svg/status-failed.svg" />
            <div v-if="index !== steps.length - 1" class="step-line" />
            <div class="failed-title">{{ $t('transactions.details.failedTitle') }}</div>
            <CLink v-if="confirmingData" class="link" :to="{ name: 'transactions' }">
              {{ $t('transactions.details.gotoHistory') }}
            </CLink>
          </template>

          <template v-else-if="step.finished">
            <img class="step-icon succeeded" src="@/assets/svg/status-succeeded.svg" />
            <div v-if="index !== steps.length - 1" class="step-line" />
            <div class="finished-title">{{ $t('transactions.details.finishedTitle') }}</div>
            <CLink v-if="confirmingData" class="link" :to="{ name: 'transactions' }">
              {{ $t('transactions.details.gotoHistory') }}
            </CLink>
          </template>
        </div>
      </div>
    </div>
    <ConnectWallet
<<<<<<< HEAD
      :visible.sync="connectWalletVisible"
      v-if="steps && steps[2]"
=======
      v-if="steps"
      :visible.sync="connectWalletVisible"
>>>>>>> e3fdce99
      :toChainId="steps[2].chainId"
    />
  </CDrawer>
</template>

<script>
import { ChainId, SingleTransactionStatus, TransactionStatus } from '@/utils/enums';
import { HttpError } from '@/utils/errors';
import { getWalletApi } from '@/utils/walletApi';
import httpApi from '@/utils/httpApi';
import ConnectWallet from '../home/ConnectWallet';

export default {
  name: 'Details',
  components: {
    ConnectWallet,
  },
  inheritAttrs: false,
  props: {
    hash: String,
    confirmingData: Object,
  },
  data() {
    return {
      selfPayLoading: false,
      connectWalletVisible: false,
      speedUpMSGFlag: false,
    };
  },
  computed: {
    mergedHash() {
      return this.hash || (this.confirmingData && this.confirmingData.transactionHash);
    },
    transaction() {
      return this.$store.getters.getTransaction(this.mergedHash);
    },
    fromWallet() {
      return (
        this.transaction &&
        this.$store.getters.getChainConnectedWallet(this.transaction.fromChainId)
      );
    },
    toWallet() {
      return (
        this.transaction && this.$store.getters.getChainConnectedWallet(this.transaction.toChainId)
      );
    },
    mergedTransaction() {
      return (
        this.transaction ||
        (this.confirmingData && {
          steps: [
            {
              hash: this.confirmingData.transactionHash,
              chainId: this.confirmingData.fromChainId,
            },
            {
              chainId: ChainId.Poly,
            },
            {
              chainId: this.confirmingData.toChainId,
            },
          ],
        })
      );
    },
    steps() {
      if (!this.mergedTransaction) {
        return null;
      }
      let { steps } = this.mergedTransaction;
      if (this.failed) {
        steps = [...steps, { failed: this.failed }];
      }
      if (this.finished) {
        steps = [...steps, { finished: this.finished }];
      }
      return steps;
    },
    failed() {
      return (
        !!this.confirmingData &&
        this.confirmingData.transactionStatus === SingleTransactionStatus.Failed
      );
    },
    selfPay() {
      return Number(this.transaction.fee) === 0;
    },
    finished() {
      return !!this.transaction && this.transaction.status === TransactionStatus.Finished;
    },
    closeable() {
      return !this.confirmingData || this.failed || this.finished;
    },
    statusIcons() {
      return {
        waiting: require('@/assets/svg/status-waiting.svg'),
        pending: require('@/assets/svg/status-pending.svg'),
        succeeded: require('@/assets/svg/status-succeeded.svg'),
        failed: require('@/assets/svg/status-failed.svg'),
      };
    },
  },
  watch: {
    mergedHash() {
      this.getTransaction();
    },
    finished() {
      if (this.finished) {
        this.selfPayLoading = false;
      }
    },
    hash() {
      this.speedUpMSGFlag = false;
    },
  },
  created() {
    console.log(this.$route);
    this.interval = setInterval(() => {
      this.getTransaction();
    }, 5000);
  },
  beforeDestroy() {
    clearInterval(this.interval);
  },
  methods: {
    getChain(chainId) {
      return this.$store.getters.getChain(chainId);
    },
    getStepStatus(index) {
      if (!this.steps) {
        return null;
      }
      if (this.failed && index === 0) {
        return 'failed';
      }
      const step = this.steps[index];
      if (step.blocks >= step.needBlocks) {
        return 'succeeded';
      }
      const lastStep = this.steps[index - 1];
      if (!lastStep || lastStep.blocks >= lastStep.needBlocks) {
        return 'pending';
      }
      return 'waiting';
    },
    async getTransaction() {
      if (this.mergedHash && this.$attrs.visible) {
        try {
          await this.$store.dispatch('getTransaction', this.mergedHash);
        } catch (error) {
          if (error instanceof HttpError) {
            if (error.code === HttpError.CODES.BAD_REQUEST) {
              return;
            }
          }
          throw error;
        }
      }
    },
    async payTochainFee() {
      if (!this.toWallet) {
        this.connectWalletVisible = true;
      }
      await this.$store.dispatch('ensureChainWalletReady', this.transaction.toChainId);
      if (this.transaction.steps[1].hash) {
        try {
          this.selfPayLoading = true;
          // this.$store.dispatch('getManualTxData', this.transaction.steps[1].hash);
          const polyHash = this.transaction.steps[1].hash;
          const result = await httpApi.getManualTxData({ polyHash });
          this.sendTx(result);
        } catch (error) {
          if (error instanceof HttpError) {
            if (error.code === HttpError.CODES.BAD_REQUEST) {
              return;
            }
          }
          throw error;
        }
      }
    },
    async sendTx($payload) {
      const self = this;
      console.log(self.toWallet);
      const walletApi = await getWalletApi(self.toWallet.name);
      const params = {
        data: $payload.data,
        toAddress: $payload.dst_ccm,
        toChainId: self.steps[2].chainId,
      };
      try {
        await walletApi.sendSelfPayTx(params);
        this.selfPayLoading = false;
        this.speedUpMSGFlag = true;
      } catch (error) {
        console.log(error);
        if (error && error.toString().indexOf('promise') < 0) {
          this.selfPayLoading = false;
        }
      }
    },
  },
};
</script>

<style lang="scss" scoped>
.speedup {
  opacity: 0.6;
  padding-top: 20px;
}
.button-submit {
  margin-top: 30px;
}
.content {
  display: flex;
  flex-direction: column;
  width: 500px;
  height: 100vh;
  background: #171f31;
  box-shadow: 0px 2px 18px 7px rgba(#000000, 0.1);
}

.title {
  padding: 80px 50px 40px;
  font-weight: 600;
  font-size: 40px;
}

.scroll {
  flex: 1;
  padding: 40px 50px 40px 80px;
  overflow-y: auto;
  @include scroll-bar(rgba(#fff, 0.2), transparent);
  @include child-margin-v(56px);
}

.step {
  position: relative;
}

.step-icon {
  position: absolute;
  left: -31px;
  top: 1px;

  &.pending {
    animation: rotation 2s infinite linear;
  }
}

.step-line {
  position: absolute;
  left: -24.5px;
  top: 18px;
  width: 1px;
  height: calc(100% + 36px);
  background: #ffffff;
  opacity: 0.3;
}

.step-title {
  font-weight: 500;
  @include next-margin-v(10px);
}

.description {
  opacity: 0.6;
  font-size: 14px;
  @include next-margin-v(20px);
}

.progress {
  display: flex;
  align-items: center;
  @include child-margin-h(20px);
  @include next-margin-v(26px);
}

.progress-bar {
  flex: 1;
  ::v-deep .el-progress-bar__outer {
    background: rgba(#ffffff, 0.3);
  }

  ::v-deep .el-progress-bar__inner {
    background: #ffffff;
  }
}

.progress-text {
  opacity: 0.6;
  font-size: 12px;
}

.link {
  display: inline-block;
  opacity: 0.6;
  color: #3ec7eb;
  font-size: 14px;
  text-decoration: underline;
}

.failed-title {
  color: #ff4141;
  font-weight: 500;
  font-size: 24px;
  @include next-margin-v(10px);
}

.finished-title {
  color: #2fd8ca;
  font-weight: 500;
  font-size: 24px;
  @include next-margin-v(10px);
}
</style>

<style lang="scss" scoped>
@media screen and (max-width: 900px) {
  .content {
    .title {
      font-size: 20px;
    }
    width: 100vw;
  }
}
</style><|MERGE_RESOLUTION|>--- conflicted
+++ resolved
@@ -71,8 +71,6 @@
                 style="color: #fff"
                 >Link</a
               >
-<<<<<<< HEAD
-=======
             </div>
 
             <div
@@ -90,7 +88,6 @@
               "
             >
               {{ $t('home.form.speedUpMSG') }}
->>>>>>> e3fdce99
             </div>
             <CSubmitButton
               :loading="selfPayLoading"
@@ -132,13 +129,8 @@
       </div>
     </div>
     <ConnectWallet
-<<<<<<< HEAD
-      :visible.sync="connectWalletVisible"
-      v-if="steps && steps[2]"
-=======
       v-if="steps"
       :visible.sync="connectWalletVisible"
->>>>>>> e3fdce99
       :toChainId="steps[2].chainId"
     />
   </CDrawer>
