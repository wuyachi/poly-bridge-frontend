import Vue from 'vue';
import {
  reverseHex,
  integerToHex,
  toStandardHex,
  objectToBase64,
  base64ToObject,
} from '@/utils/convertors';
import { ChainId } from '@/utils/enums';
import { WalletError } from '@/utils/errors';
import { formatEnum } from '@/utils/formatters';
import { CHAINS } from '@/utils/values';
import { TARGET_MAINNET } from '@/utils/env';

const CHAIN_SELECTED_WALLETS_KEY = 'CHAIN_SELECTED_WALLETS';

const ETH_NETWORK_CHAIN_ID_MAPS = {
  [ChainId.Eth]: TARGET_MAINNET ? 1 : 3,
  [ChainId.Bsc]: TARGET_MAINNET ? 56 : 97,
  [ChainId.Heco]: TARGET_MAINNET ? 128 : 256,
  [ChainId.Ok]: TARGET_MAINNET ? 66 : 65,
  [ChainId.xDai]: TARGET_MAINNET ? 100 : 77,
  [ChainId.Polygon]: TARGET_MAINNET ? 137 : 80001,
  [ChainId.Palette]: TARGET_MAINNET ? 1718 : 101,
  [ChainId.Arbitrum]: TARGET_MAINNET ? 42161 : 421611,
  [ChainId.Optimistic]: TARGET_MAINNET ? 10 : 69,
  [ChainId.Fantom]: TARGET_MAINNET ? 250 : 4002,
  [ChainId.Avalanche]: TARGET_MAINNET ? 43114 : 43113,
  [ChainId.Metis]: TARGET_MAINNET ? 1088 : 588,
};

export default {
  state: {
    chainMap: CHAINS.reduce((pre, cur) => {
      const lockContractHash = cur.lockContractHash && toStandardHex(cur.lockContractHash);
      return { ...pre, [cur.id]: { ...cur, lockContractHash } };
    }, {}),
    chainSelectedWalletMap: {},
  },
  getters: {
    chains: (state, getters) => {
      return Object.keys(state.chainMap).map(key => getters.getChain(key));
    },
    getChain: state => id => {
      const chain = state.chainMap[id];
      if (!chain) {
        return null;
      }
      return { ...chain, selectedWalletName: state.chainSelectedWalletMap[id] };
    },
    getChainConnectedWallet: (state, getters) => id => {
      const wallet = getters.getWallet(state.chainSelectedWalletMap[id]);
      return wallet && wallet.connected ? wallet : null;
    },
  },
  mutations: {
    setChainSelectedWallet(state, { chainId, walletName }) {
      Vue.set(state.chainSelectedWalletMap, chainId, walletName);
    },
    setChainSelectedWalletMap(state, map) {
      state.chainSelectedWalletMap = map;
    },
  },
  actions: {
    loadChainSelectedWallets({ commit }) {
      const data = base64ToObject(sessionStorage.getItem(CHAIN_SELECTED_WALLETS_KEY), null);
      if (data) {
        commit('setChainSelectedWalletMap', data);
      }
    },
    saveChainSelectedWallets({ state }) {
      const data = objectToBase64(state.chainSelectedWalletMap);
      sessionStorage.setItem(CHAIN_SELECTED_WALLETS_KEY, data);
    },
    setChainSelectedWallet({ commit, dispatch }, { chainId, walletName }) {
      commit('setChainSelectedWallet', { chainId, walletName });
      dispatch('saveChainSelectedWallets');
    },
    async ensureChainWalletReady({ getters }, chainId) {
      const wallet = getters.getChainConnectedWallet(chainId);
      debugger;
      if (!wallet) {
        throw new WalletError('Wallet is not connected.', {
          code: WalletError.CODES.NOT_CONNECTED,
          detail: {
            chainName: formatEnum(chainId, { type: 'chainName' }),
          },
        });
      }
      if (wallet.chainId !== chainId) {
        const fromChainId = ETH_NETWORK_CHAIN_ID_MAPS[chainId];
<<<<<<< HEAD
=======
        // let waitChainId;
        /* if (fromChainId < 16) {
          waitChainId = `0x${integerToHex(fromChainId).substr(1, 1)}`;
        } else {
          waitChainId = `0x${reverseHex(integerToHex(fromChainId)).substr(0, 100)}`;
        } */
>>>>>>> 31ba901a
        const waitChainId = `0x${fromChainId.toString(16)}`;
        try {
          debugger;
          window.ethereum.request({
            method: 'wallet_switchEthereumChain',
            params: [{ chainId: waitChainId }],
          });
        } catch (switchError) {
          console.log(switchError);
        }
        throw new WalletError('Wallet is not in correct network.', {
          code: WalletError.CODES.INCORRECT_NETWORK,
          detail: {
            walletName: formatEnum(wallet.name, { type: 'walletName' }),
            chainNetworkName: formatEnum(chainId, { type: 'chainNetworkName' }),
          },
        });
      }
    },
  },
};<|MERGE_RESOLUTION|>--- conflicted
+++ resolved
@@ -89,15 +89,6 @@
       }
       if (wallet.chainId !== chainId) {
         const fromChainId = ETH_NETWORK_CHAIN_ID_MAPS[chainId];
-<<<<<<< HEAD
-=======
-        // let waitChainId;
-        /* if (fromChainId < 16) {
-          waitChainId = `0x${integerToHex(fromChainId).substr(1, 1)}`;
-        } else {
-          waitChainId = `0x${reverseHex(integerToHex(fromChainId)).substr(0, 100)}`;
-        } */
->>>>>>> 31ba901a
         const waitChainId = `0x${fromChainId.toString(16)}`;
         try {
           debugger;
