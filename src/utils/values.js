import { WalletName, ChainId } from './enums';
import { TARGET_MAINNET } from './env';

export const HTTP_BASE_URL = TARGET_MAINNET
  ? 'https://bridge.poly.network/v1'
  : 'https://bridge.poly.network/testnet/v1';
//    'https://bridge.poly.network/merge/v1/bridge'
//  : 'https://bridge.poly.network/testnet/merge/v1/bridge';

export const HTTP_NFT_BASE_URL = TARGET_MAINNET
  ? 'https://bridge.poly.network/nft/v1'
  : 'https://bridge.poly.network/testnet/nft/v1';
//    'https://bridge.poly.network/merge/v1/nft'
//  : 'https://bridge.poly.network/testnet/merge/v1/nft';

export const WALLETS = [
  {
    name: WalletName.MetaMask,
    supportedChainIds: [ChainId.Eth, ChainId.Bsc, ChainId.Heco, ChainId.Ok, ChainId.Polygon],
    icon: require('@/assets/svg/meta-mask.svg'),
    downloadUrl:
      'https://chrome.google.com/webstore/detail/metamask/nkbihfbeogaeaoehlefnkodbefgpgknn',
  },
  {
    name: WalletName.Math,
    supportedChainIds: [ChainId.Eth, ChainId.Bsc, ChainId.Heco, ChainId.Ok],
    icon: require('@/assets/png/math.png'),
    downloadUrl:
      'https://chrome.google.com/webstore/detail/math-wallet/afbcbjpbpfadlkmhmclhkeeodmamcflc',
  },
  {
    name: WalletName.NeoLine,
    supportedChainIds: [ChainId.Neo],
    icon: require('@/assets/svg/neoline.svg'),
    downloadUrl:
      'https://chrome.google.com/webstore/detail/neoline/cphhlgmgameodnhkjdmkpanlelnlohao',
  },
  {
    name: WalletName.O3,
    supportedChainIds: [ChainId.Neo],
    icon: require('@/assets/svg/o3.svg'),
    downloadUrl: 'https://o3.network/#download',
  },
  {
    name: WalletName.Binance,
    supportedChainIds: [ChainId.Bsc],
    icon: require('@/assets/svg/binance.svg'),
    downloadUrl:
      'https://chrome.google.com/webstore/detail/binance-chain-wallet/fhbohimaelbohpjbbldcngcnapndodjp',
  },
  {
    name: WalletName.Cyano,
    supportedChainIds: [ChainId.Ont],
    icon: require('@/assets/svg/ONT.svg'),
    downloadUrl:
      'https://chrome.google.com/webstore/detail/cyano-wallet/dkdedlpgdmmkkfjabffeganieamfklkm',
  },
  // ...(TARGET_MAINNET
  //   ? [
  {
    name: WalletName.WalletConnect,
    supportedChainIds: [ChainId.Eth],
    icon: require('@/assets/svg/wallet-connect.svg'),
    downloadUrl: 'https://walletconnect.org/wallets',
  },
  //   ]
  // : []),
];

export const CHAINS = [
  {
    id: ChainId.Poly,
    explorerUrl: TARGET_MAINNET
      ? 'http://explorer.poly.network/tx/{txHash}'
      : 'http://explorer.poly.network/testnet/tx/{txHash}',
    nftexplorerUrl: TARGET_MAINNET
      ? 'http://explorer.poly.network/nfttx/{txHash}'
      : 'http://explorer.poly.network/testnet/nfttx/{txHash}',
  },
  {
    id: ChainId.Eth,
    icon: require('@/assets/svg/eth.svg'),
    explorerUrl: TARGET_MAINNET
      ? 'https://etherscan.io/tx/0x{txHash}'
      : 'https://ropsten.etherscan.io/tx/0x{txHash}',
    nftexplorerUrl: TARGET_MAINNET
      ? 'https://etherscan.io/tx/0x{txHash}'
      : 'https://ropsten.etherscan.io/tx/0x{txHash}',
    lockContractHash: TARGET_MAINNET
      ? '0xd380450e9e373bDC389951C54616edb2EE653524'
      : //   : '0xe498fb7D00468a67A79dE5D4Ca264d3350165280',
        '0xDc37471Af6a8aB7f45F444c5a3Ef4758281bE32C',
    nftLockContractHash: TARGET_MAINNET
      ? '0xe5204d62361A353C665668C858Ea213070CA159c'
      : '0x940300dc3Fc26e3A330a300be766184C0b5Fe019',
    nftFeeContractHash: '0000000000000000000000000000000000000000',
    nftFeeName: 'ETH',
  },
  {
    id: ChainId.Neo,
    icon: require('@/assets/svg/neo.svg'),
    explorerUrl: TARGET_MAINNET
      ? 'https://neotube.io/transaction/0x{txHash}'
      : 'https://testnet.neotube.io/transaction/0x{txHash}',
    lockContractHash: TARGET_MAINNET
      ? '125c83403763670c215f9c7c815ef759b258a41b'
      : 'cd074cd290acc3d73c030784101afbcf40fd86a1',
  },
  {
    id: ChainId.Bsc,
    icon: require('@/assets/svg/bsc.svg'),
    explorerUrl: TARGET_MAINNET
      ? 'https://bscscan.com/tx/0x{txHash}'
      : 'https://testnet.bscscan.com/tx/0x{txHash}',
    nftexplorerUrl: TARGET_MAINNET
      ? 'https://bscscan.com/tx/0x{txHash}'
      : 'https://testnet.bscscan.com/tx/0x{txHash}',
    lockContractHash: TARGET_MAINNET
      ? '0x4b0CFdb5e1Ca898a225F9E14AfF9e4eF178a10d2'
      : //  : '0xCed7997C3e807Fcdc5ac18fFC0B8af93a15a9eE5',
        '0x9f9F15CC407F7b26f55D71D43f993580a9107007',
    nftLockContractHash: TARGET_MAINNET
      ? '0xe2bD9dD8FAF5C4C2087Ab82eC7E63F619CcAa152'
      : '0x61E289D43C1FEA7598786557A2F309979ad144D3',
    nftFeeContractHash: '0000000000000000000000000000000000000000',
    nftFeeName: 'BNB',
  },
  {
    id: ChainId.Heco,
    icon: require('@/assets/svg/heco.svg'),
    explorerUrl: TARGET_MAINNET
      ? 'https://hecoinfo.com/tx/0x{txHash}'
      : 'https://testnet.hecoinfo.com/tx/0x{txHash}',
    nftexplorerUrl: TARGET_MAINNET
      ? 'https://hecoinfo.com/tx/0x{txHash}'
      : 'https://testnet.hecoinfo.com/tx/0x{txHash}',
    lockContractHash: TARGET_MAINNET
      ? '0x1B0C55be400e2a7D924032B257Fbc75Bbfd256E7'
      : //  : '0x3c92F1E31aACA43Eb4fF8aE498C7E85618680F45',
        '0xCC8407Ee04AaC2AdC0E6A55E7E97176C701146cd',
    nftLockContractHash: TARGET_MAINNET
      ? '0xe2bD9dD8FAF5C4C2087Ab82eC7E63F619CcAa152'
      : '0xbaBaAF5CF7f63437755aAAFE7a4106463c5cD540',
    nftFeeContractHash: '0000000000000000000000000000000000000000',
    nftFeeName: 'HT',
  },
  {
    id: ChainId.Polygon,
    icon: require('@/assets/svg/polygon.svg'),
    explorerUrl: TARGET_MAINNET
      ? 'https://polygonscan.com/tx/0x{txHash}'
      : 'https://mumbai.polygonscan.com/tx/0x{txHash}',
    lockContractHash: TARGET_MAINNET
      ? '0xB88f13682F3C602aCD84B4b2eEB96A9DD75Afd89'
      : '0xD5d63Dce45E0275Ca76a8b2e9BD8C11679A57D0D',
    nftFeeContractHash: '0000000000000000000000000000000000000000',
    nftFeeName: 'MATIC',
  },
  {
<<<<<<< HEAD
=======
    id: ChainId.Palette,
    icon: require('@/assets/svg/plt.svg'),
    explorerUrl: TARGET_MAINNET
      ? 'https://palettescan.com/#/chain/tx/0x{txHash}'
      : 'http://106.75.251.68/#/chain/tx/0x{txHash}',
    nftexplorerUrl: TARGET_MAINNET
      ? 'https://palettescan.com/#/chain/tx/0x{txHash}'
      : 'http://106.75.251.68/#/chain/tx/0x{txHash}',
    lockContractHash: TARGET_MAINNET
      ? '0x0A9C412633465fdeE4861CeE02987386100bEAe6'
      : '0x3b855e095b32fcd2811663cba56bbfa6b1781821',
    nftLockContractHash: TARGET_MAINNET
      ? '0x0806e6925e6960E06cD4781e22A636bA233B53De'
      : '0x0806e6925e6960E06cD4781e22A636bA233B53De',
    nftFeeContractHash: '0000000000000000000000000000000000000103',
    nftFeeName: 'PLT',
  },
  {
>>>>>>> 8af40dd7
    id: ChainId.Ok,
    icon: require('@/assets/svg/ok.svg'),
    explorerUrl: TARGET_MAINNET
      ? 'https://www.oklink.com/okexchain/tx/0x{txHash}'
      : 'https://www.oklink.com/okexchain-test/tx/0x{txHash}',
    lockContractHash: TARGET_MAINNET
      ? '0xbd4a08577476A521C41a21EF3f00b045b74175d5'
      : //  : '0x5598226aD2E8991deEFD03203739C87BdF6e6D03',
        '0xbAa40bBd7888f79614057d82bdcE88dF2D23bf55',
    nftFeeContractHash: '0000000000000000000000000000000000000000',
    nftFeeName: 'OKT',
  },
  {
    id: ChainId.Ont,
    icon: require('@/assets/svg/ONT.svg'),
    explorerUrl: TARGET_MAINNET
      ? 'https://explorer.ont.io/transaction/{txHash}'
      : 'https://explorer.ont.io/transaction/{txHash}/testnet',
    lockContractHash: TARGET_MAINNET
      ? 'c93837e82178d406af8c84e1841c6960af251cb5'
      : 'a5c101afa9e04e9dd2c912983795005a49e02efa',
  },
];

export const UNKNOWN_ICON = require('@/assets/svg/unknown.svg');
export const UNKNOWN_NFT = require('@/assets/png/nft.png');

export const TOKEN_BASIC_ICONS = {
  NEO: require('@/assets/svg/neo-token.svg'),
  nNEO: require('@/assets/svg/neo-token.svg'),
  ETH: require('@/assets/svg/eth-token.svg'),
  USDT: require('@/assets/svg/usdt.svg'),
  USDC: require('@/assets/svg/usdc.svg'),
  DAI: require('@/assets/svg/dai.svg'),
  sUSD: require('@/assets/svg/susd.svg'),
  BAC: require('@/assets/svg/bac.svg'),
  BASv2: require('@/assets/svg/basv2.svg'),
  CWS: require('@/assets/png/cws.png'),
  SHARE: require('@/assets/svg/share.svg'),
  FLM: require('@/assets/svg/flm.svg'),
  SWTH: require('@/assets/svg/swth.svg'),
  ONTd: require('@/assets/svg/ONT.svg'),
  WING: require('@/assets/svg/wing.svg'),
  YFI: require('@/assets/svg/YFI.svg'),
  UNI: require('@/assets/svg/UNI.svg'),
  UNFI: require('@/assets/svg/UNFI.svg'),
  MDX: require('@/assets/svg/mdx.svg'),
  WBTC: require('@/assets/svg/WBTC.svg'),
  renBTC: require('@/assets/svg/renBTC.svg'),
  COOK: require('@/assets/svg/cook.svg'),
  FEI: require('@/assets/png/fei.png'),
  Tribe: require('@/assets/png/tribe.png'),
  YNI: require('@/assets/png/yni.png'),
  REVO: require('@/assets/svg/revo.svg'),
  revo: require('@/assets/svg/revo.svg'),
  Revo: require('@/assets/svg/revo.svg'),
  ESS: require('@/assets/svg/ESS.svg'),
  Bles: require('@/assets/svg/bles.svg'),
  BLES: require('@/assets/svg/bles.svg'),
  aDAI: require('@/assets/svg/adai.svg'),
  aETH: require('@/assets/svg/aeth.svg'),
  cDAI: require('@/assets/svg/cdai.svg'),
  cETH: require('@/assets/svg/ceth.svg'),
  FLUX: require('@/assets/svg/flux.svg'),
  CVT: require('@/assets/svg/cvt.svg'),
  KEL: require('@/assets/png/kel.png'),
  SHIB: require('@/assets/png/shib.png'),
  Shib: require('@/assets/png/shib.png'),
  STACK: require('@/assets/png/stack.png'),
  CC: require('@/assets/png/ccswap.png'),
  PLF: require('@/assets/png/plf.png'),
  TSX: require('@/assets/png/tsx.png'),
  O3: require('@/assets/png/o3.png'),
  KISHU: require('@/assets/png/kishu.png'),
  CELL: require('@/assets/png/cell.png'),
  ECELL: require('@/assets/svg/ecell.svg'),
  ISM: require('@/assets/jpg/ism.jpg'),
  BBANK: require('@/assets/jpg/bbank.jpg'),
  DOWS: require('@/assets/svg/shadows.svg'),
  PLUT: require('@/assets/svg/plut.svg'),
  mBTM: require('@/assets/svg/mbtm.svg'),
  LEV: require('@/assets/svg/lev.svg'),
  XTM: require('@/assets/svg/xtm.svg'),
  XTF: require('@/assets/svg/xtf.svg'),
  TAP: require('@/assets/svg/tap.svg'),
  '8PAY': require('@/assets/jpg/8pay.jpg'),
};

export const DEFAULT_TOKEN_BASIC_NAME = 'USDT';
export const DEFAULT_CHAIN_NAME = 'ETH';

export const TOP_TOKEN_BASIC_NAMES = ['NEO', 'nNEO', 'ETH', 'USDT', 'USDC', 'DAI'];<|MERGE_RESOLUTION|>--- conflicted
+++ resolved
@@ -157,10 +157,8 @@
     nftFeeName: 'MATIC',
   },
   {
-<<<<<<< HEAD
-=======
     id: ChainId.Palette,
-    icon: require('@/assets/svg/plt.svg'),
+    icon: require('@/assets/svg/plut.svg'),
     explorerUrl: TARGET_MAINNET
       ? 'https://palettescan.com/#/chain/tx/0x{txHash}'
       : 'http://106.75.251.68/#/chain/tx/0x{txHash}',
@@ -177,7 +175,6 @@
     nftFeeName: 'PLT',
   },
   {
->>>>>>> 8af40dd7
     id: ChainId.Ok,
     icon: require('@/assets/svg/ok.svg'),
     explorerUrl: TARGET_MAINNET
