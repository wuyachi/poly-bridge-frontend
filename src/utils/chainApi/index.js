import { ChainError } from '@/utils/errors';
import { ChainId } from '@/utils/enums';

const APIS = {
  [ChainId.Eth]: () => import('./eth'),
  [ChainId.Neo]: () => import('./neo'),
  [ChainId.N3]: () => import('./n3'),
  [ChainId.Bsc]: () => import('./eth'),
  [ChainId.Heco]: () => import('./eth'),
  [ChainId.Ont]: () => import('./ont'),
  [ChainId.Ok]: () => import('./eth'),
  [ChainId.Palette]: () => import('./eth'),
  [ChainId.Polygon]: () => import('./eth'),
  [ChainId.Arbitrum]: () => import('./eth'),
  [ChainId.xDai]: () => import('./eth'),
  [ChainId.Optimistic]: () => import('./eth'),
  [ChainId.Boba]: () => import('./eth'),
  [ChainId.Fantom]: () => import('./eth'),
  [ChainId.Avalanche]: () => import('./eth'),
  [ChainId.Metis]: () => import('./eth'),
  [ChainId.Pixie]: () => import('./eth'),
  [ChainId.Rinkeby]: () => import('./eth'),
<<<<<<< HEAD
  [ChainId.Boba]: () => import('./eth'),
  [ChainId.Stc]: () => import('./stc'),
=======
  [ChainId.Oasis]: () => import('./eth'),
>>>>>>> f2b07bc8
};

export async function getChainApi(chainId) {
  if (!APIS[chainId]) {
    throw new ChainError('Chain is not supported', {
      code: ChainError.CODES.NOT_SUPPORTED,
    });
  }
  return (await APIS[chainId]()).default;
}<|MERGE_RESOLUTION|>--- conflicted
+++ resolved
@@ -20,12 +20,9 @@
   [ChainId.Metis]: () => import('./eth'),
   [ChainId.Pixie]: () => import('./eth'),
   [ChainId.Rinkeby]: () => import('./eth'),
-<<<<<<< HEAD
   [ChainId.Boba]: () => import('./eth'),
   [ChainId.Stc]: () => import('./stc'),
-=======
   [ChainId.Oasis]: () => import('./eth'),
->>>>>>> f2b07bc8
 };
 
 export async function getChainApi(chainId) {
