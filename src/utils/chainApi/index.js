import { ChainError } from '@/utils/errors';
import { ChainId } from '@/utils/enums';

const APIS = {
  [ChainId.Eth]: () => import('./eth'),
  [ChainId.Neo]: () => import('./neo'),
  [ChainId.N3]: () => import('./n3'),
  [ChainId.Bsc]: () => import('./eth'),
  [ChainId.Heco]: () => import('./eth'),
  [ChainId.Ont]: () => import('./ont'),
  [ChainId.Ok]: () => import('./eth'),
  [ChainId.Palette]: () => import('./eth'),
  [ChainId.Polygon]: () => import('./eth'),
  [ChainId.Arbitrum]: () => import('./eth'),
  [ChainId.xDai]: () => import('./eth'),
  [ChainId.Optimistic]: () => import('./eth'),
  [ChainId.Boba]: () => import('./eth'),
  [ChainId.Fantom]: () => import('./eth'),
  [ChainId.Avalanche]: () => import('./eth'),
  [ChainId.Metis]: () => import('./eth'),
  [ChainId.Pixie]: () => import('./eth'),
  [ChainId.Rinkeby]: () => import('./eth'),
  [ChainId.Oasis]: () => import('./eth'),
<<<<<<< HEAD
  [ChainId.Oasis1]: () => import('./eth'),
  [ChainId.Boba]: () => import('./eth'),
=======
>>>>>>> e3fdce99
};

export async function getChainApi(chainId) {
  if (!APIS[chainId]) {
    throw new ChainError('Chain is not supported', {
      code: ChainError.CODES.NOT_SUPPORTED,
    });
  }
  return (await APIS[chainId]()).default;
}<|MERGE_RESOLUTION|>--- conflicted
+++ resolved
@@ -13,6 +13,7 @@
   [ChainId.Polygon]: () => import('./eth'),
   [ChainId.Arbitrum]: () => import('./eth'),
   [ChainId.xDai]: () => import('./eth'),
+  [ChainId.HSC]: () => import('./eth'),
   [ChainId.Optimistic]: () => import('./eth'),
   [ChainId.Boba]: () => import('./eth'),
   [ChainId.Fantom]: () => import('./eth'),
@@ -21,11 +22,8 @@
   [ChainId.Pixie]: () => import('./eth'),
   [ChainId.Rinkeby]: () => import('./eth'),
   [ChainId.Oasis]: () => import('./eth'),
-<<<<<<< HEAD
   [ChainId.Oasis1]: () => import('./eth'),
   [ChainId.Boba]: () => import('./eth'),
-=======
->>>>>>> e3fdce99
 };
 
 export async function getChainApi(chainId) {
