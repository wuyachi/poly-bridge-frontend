import { TARGET_MAINNET } from '@/utils/env';

export const WalletName = {
  MetaMask: 'MetaMask',
  Math: 'Math Wallet',
  NeoLine: 'NeoLine',
  O3: 'O3',
  Binance: 'Binance',
  Cyano: 'Cyano',
  WalletConnect: 'WalletConnnect',
};

export const ChainId = {
  Poly: 0,
  Eth: 2,
  Ont: 3,
  Neo: TARGET_MAINNET ? 4 : 5,
  Bsc: TARGET_MAINNET ? 6 : 79,
  Heco: 7,
  Ok: TARGET_MAINNET ? 12 : 200,
<<<<<<< HEAD
=======
  Palette: TARGET_MAINNET ? 8 : 107,
>>>>>>> 8af40dd7
  Polygon: TARGET_MAINNET ? 17 : 202,
};

export const SingleTransactionStatus = {
  Failed: -1,
  Pending: 1,
  Done: 2,
};

export const TransactionStatus = {
  Failed: -1,
  Finished: 0,
  Pending: 1,
  SourceDone: 2,
  SourceConfirmed: 3,
  PolyConfirmed: 4,
};<|MERGE_RESOLUTION|>--- conflicted
+++ resolved
@@ -18,10 +18,7 @@
   Bsc: TARGET_MAINNET ? 6 : 79,
   Heco: 7,
   Ok: TARGET_MAINNET ? 12 : 200,
-<<<<<<< HEAD
-=======
   Palette: TARGET_MAINNET ? 8 : 107,
->>>>>>> 8af40dd7
   Polygon: TARGET_MAINNET ? 17 : 202,
 };
 
