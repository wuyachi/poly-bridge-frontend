import Web3 from 'web3';
import store from '@/store';
import { getChainApi } from '@/utils/chainApi';
import {
  integerToDecimal,
  decimalToInteger,
  toStandardHex,
  integerToHex,
  reverseHex,
} from '@/utils/convertors';
import { WalletName, ChainId, SingleTransactionStatus } from '@/utils/enums';
import { WalletError } from '@/utils/errors';
import { TARGET_MAINNET } from '@/utils/env';
import { tryToConvertAddressToHex } from '.';

const META_MASK_CONNECTED_KEY = 'META_MASK_CONNECTED';
const NFT_FEE_TOKEN_HASH = '0x0000000000000000000000000000000000000000';
const PLT_NFT_FEE_TOKEN_HASH = '0x0000000000000000000000000000000000000103';

const NETWORK_CHAIN_ID_MAPS = {
  [TARGET_MAINNET ? 1 : 3]: ChainId.Eth,
  [TARGET_MAINNET ? 56 : 97]: ChainId.Bsc,
  [TARGET_MAINNET ? 128 : 256]: ChainId.Heco,
  [TARGET_MAINNET ? 66 : 65]: ChainId.Ok,
  [TARGET_MAINNET ? 100 : 77]: ChainId.xDai,
  [TARGET_MAINNET ? 137 : 80001]: ChainId.Polygon,
  [TARGET_MAINNET ? 1718 : 101]: ChainId.Palette,
  [TARGET_MAINNET ? 42161 : 421611]: ChainId.Arbitrum,
  [TARGET_MAINNET ? 10 : 69]: ChainId.Optimistic,
  [TARGET_MAINNET ? 250 : 4002]: ChainId.Fantom,
  [TARGET_MAINNET ? 43114 : 43113]: ChainId.Avalanche,
  [TARGET_MAINNET ? 1088 : 588]: ChainId.Metis,
<<<<<<< HEAD
  [TARGET_MAINNET ? 288 : 28]: ChainId.Boba,
=======
  [TARGET_MAINNET ? 6626 : 666]: ChainId.Pixie,
  [TARGET_MAINNET ? 4 : 4]: ChainId.Rinkeby,
  [TARGET_MAINNET ? 288 : 28]: ChainId.Boba,
};

const ETH_NETWORK_CHAIN_ID_MAPS = {
  [ChainId.Eth]: TARGET_MAINNET ? 1 : 3,
  [ChainId.Bsc]: TARGET_MAINNET ? 56 : 97,
  [ChainId.Heco]: TARGET_MAINNET ? 128 : 256,
  [ChainId.Ok]: TARGET_MAINNET ? 66 : 65,
  [ChainId.xDai]: TARGET_MAINNET ? 100 : 77,
  [ChainId.Polygon]: TARGET_MAINNET ? 137 : 80001,
  [ChainId.Palette]: TARGET_MAINNET ? 1718 : 101,
  [ChainId.Arbitrum]: TARGET_MAINNET ? 42161 : 421611,
  [ChainId.Optimistic]: TARGET_MAINNET ? 10 : 69,
  [ChainId.Fantom]: TARGET_MAINNET ? 250 : 4002,
  [ChainId.Avalanche]: TARGET_MAINNET ? 43114 : 43113,
  [ChainId.Metis]: TARGET_MAINNET ? 1088 : 588,
  [ChainId.Pixie]: TARGET_MAINNET ? 6626 : 666,
  [ChainId.Rinkeby]: TARGET_MAINNET ? 4 : 4,
  [ChainId.Boba]: TARGET_MAINNET ? 288 : 28,
>>>>>>> 28881264
};

let web3;

function confirmLater(promise) {
  return new Promise((resolve, reject) => {
    promise.on('transactionHash', resolve);
    promise.on('error', reject);

    function onConfirm(confNumber, receipt) {
      promise.off('confirmation', onConfirm);
    }
    promise.on('confirmation', onConfirm);
  });
}

function convertWalletError(error) {
  if (error instanceof WalletError) {
    return error;
  }
  let code = WalletError.CODES.UNKNOWN_ERROR;
  if (error.code === 4001) {
    code = WalletError.CODES.USER_REJECTED;
  }
  if (error.toString().indexOf('32005') > -1) {
    return null;
  }
  if (error.toString().indexOf('32000') > -1) {
    return null;
  }
  return new WalletError(error.message, { code, cause: error });
}

async function queryState() {
  const accounts = await window.ethereum.request({ method: 'eth_accounts' });
  const address = accounts[0] || null;
  const addressHex = await tryToConvertAddressToHex(WalletName.MetaMask, address);
  const checksumAddress = address && web3.utils.toChecksumAddress(address);
  const network = await window.ethereum.request({ method: 'eth_chainId' });
  store.dispatch('updateWallet', {
    name: WalletName.MetaMask,
    address: checksumAddress,
    addressHex,
    connected: !!checksumAddress,
    chainId: NETWORK_CHAIN_ID_MAPS[Number(network)],
  });
}

async function init() {
  try {
    if (!window.ethereum) {
      return;
    }
    web3 = new Web3(window.ethereum);
    store.dispatch('updateWallet', { name: WalletName.MetaMask, installed: true });

    if (sessionStorage.getItem(META_MASK_CONNECTED_KEY) === 'true') {
      await queryState();
    }

    window.ethereum.on('accountsChanged', async accounts => {
      const address = accounts[0] || null;
      const addressHex = await tryToConvertAddressToHex(WalletName.MetaMask, address);
      const checksumAddress = address && web3.utils.toChecksumAddress(address);
      store.dispatch('updateWallet', {
        name: WalletName.MetaMask,
        address: checksumAddress,
        addressHex,
        connected: !!checksumAddress,
      });
    });

    window.ethereum.on('chainChanged', network => {
      store.dispatch('updateWallet', {
        name: WalletName.MetaMask,
        chainId: NETWORK_CHAIN_ID_MAPS[Number(network)],
      });
    });
  } finally {
    store.getters.getWallet(WalletName.MetaMask).deferred.resolve();
  }
}

async function connect() {
  try {
    await window.ethereum.request({ method: 'eth_requestAccounts' });
    await queryState();
    sessionStorage.setItem(META_MASK_CONNECTED_KEY, 'true');
  } catch (error) {
    throw convertWalletError(error);
  }
}

async function getBalance({ chainId, address, tokenHash }) {
  try {
    const tokenBasic = store.getters.getTokenBasicByChainIdAndTokenHash({ chainId, tokenHash });
    if (tokenHash === '0000000000000000000000000000000000000000') {
      const result = await web3.eth.getBalance(address);
      return integerToDecimal(result, tokenBasic.decimals);
    }
    const tokenContract = new web3.eth.Contract(require('@/assets/json/eth-erc20.json'), tokenHash);
    const result = await tokenContract.methods.balanceOf(address).call();
    return integerToDecimal(result, tokenBasic.decimals);
  } catch (error) {
    throw convertWalletError(error);
  }
}

async function getO3Balance({ chainId, address, tokenHash }) {
  try {
    const tokenBasic = store.getters.getTokenBasicByChainIdAndTokenHash({ chainId, tokenHash });
    if (tokenHash === '0000000000000000000000000000000000000000') {
      const result = await web3.eth.getBalance(address);
      return integerToDecimal(result, tokenBasic.decimals);
    }
    const tokenContract = new web3.eth.Contract(require('@/assets/json/o3.json'), tokenHash);
    const result = await tokenContract.methods.unlockedOf(address).call();
    return integerToDecimal(result, tokenBasic.decimals);
  } catch (error) {
    throw convertWalletError(error);
  }
}

async function getAllowance({ chainId, address, tokenHash, spender }) {
  try {
    const tokenBasic = store.getters.getTokenBasicByChainIdAndTokenHash({ chainId, tokenHash });
    if (tokenHash === '0000000000000000000000000000000000000000') {
      return null;
    }
    const tokenContract = new web3.eth.Contract(require('@/assets/json/eth-erc20.json'), tokenHash);
    const result = await tokenContract.methods.allowance(address, `0x${spender}`).call();
    return integerToDecimal(result, tokenBasic.decimals);
  } catch (error) {
    throw convertWalletError(error);
  }
}

async function getTotalSupply({ chainId, tokenHash }) {
  try {
    const tokenBasic = store.getters.getTokenBasicByChainIdAndTokenHash({ chainId, tokenHash });
    if (tokenHash === '0000000000000000000000000000000000000000') {
      return null;
    }
    const tokenContract = new web3.eth.Contract(require('@/assets/json/eth-erc20.json'), tokenHash);
    const result = await tokenContract.methods.totalSupply().call();
    return integerToDecimal(result, tokenBasic.decimals);
  } catch (error) {
    throw convertWalletError(error);
  }
}

async function getTransactionStatus({ transactionHash }) {
  try {
    const transactionReceipt = await web3.eth.getTransactionReceipt(`0x${transactionHash}`);
    if (transactionReceipt) {
      return transactionReceipt.status
        ? SingleTransactionStatus.Done
        : SingleTransactionStatus.Failed;
    }
    return SingleTransactionStatus.Pending;
  } catch (error) {
    throw convertWalletError(error);
  }
}

async function approve({ chainId, address, tokenHash, spender, amount }) {
  try {
    const tokenBasic = store.getters.getTokenBasicByChainIdAndTokenHash({ chainId, tokenHash });
    const amountInt = decimalToInteger(amount, tokenBasic.decimals);
    const tokenContract = new web3.eth.Contract(require('@/assets/json/eth-erc20.json'), tokenHash);
    return await tokenContract.methods.approve(`0x${spender}`, amountInt).send({
      from: address,
    });
  } catch (error) {
    throw convertWalletError(error);
  }
}

async function nftApprove({ address, tokenHash, spender, id }) {
  try {
    const tokenID = decimalToInteger(id, 0);
    const tokenContract = new web3.eth.Contract(
      require('@/assets/json/eth-erc721.json'),
      tokenHash,
    );
    return await tokenContract.methods.approve(spender, tokenID).send({
      from: address,
    });
  } catch (error) {
    throw convertWalletError(error);
  }
}

async function getNFTApproved({ fromChainId, toChainId, tokenHash, id }) {
  try {
    const chain = store.getters.getChain(fromChainId);

    let nftContract = chain.nftLockContractHash;
    if (fromChainId === 2 && toChainId === 8) {
      nftContract = chain.pltNftLockContractHash;
    }
    const tokenID = decimalToInteger(id, 0);
    const tokenContract = new web3.eth.Contract(
      require('@/assets/json/eth-erc721.json'),
      tokenHash,
    );
    const result = await tokenContract.methods.getApproved(tokenID).call();
    return !(result === nftContract);
  } catch (error) {
    throw convertWalletError(error);
  }
}
async function sendSelfPayTx({ data, toAddress, toChainId }) {
  try {
    const txdata = data;
    const accounts = await window.ethereum.request({ method: 'eth_accounts' });
    const address = accounts[0] || null;
    const toEthChainID = ETH_NETWORK_CHAIN_ID_MAPS[toChainId];
    const transactionParameters = {
      nonce: '0x00', // ignored by MetaMask
      // gasPrice: `0x${reverseHex(integerToHex(1000000))}`, // customizable by user during MetaMask confirmation.
      // gas: `0x${reverseHex(integerToHex(400000))}`, // customizable by user during MetaMask confirmation.
      to: toAddress, // Required except during contract publications.
      from: address, // must match user's active address.
      value: '0x00', // Only required to send ether to the recipient from the initiating external account.
      data: txdata, // Optional, but used for defining smart contract creation and interaction.
      chainId: `0x${reverseHex(integerToHex(toEthChainID))}`, // Used to prevent transaction reuse across blockchains. Auto-filled by MetaMask.
    };

    const result = await window.ethereum.request({
      method: 'eth_sendTransaction',
      params: [transactionParameters],
    });
    return toStandardHex(result);
  } catch (error) {
    debugger;
    throw convertWalletError(error);
  }
}
async function lock({
  fromChainId,
  fromAddress,
  fromTokenHash,
  toChainId,
  toAddress,
  amount,
  fee,
}) {
  try {
    const chain = store.getters.getChain(fromChainId);
    const tokenBasic = store.getters.getTokenBasicByChainIdAndTokenHash({
      chainId: fromChainId,
      tokenHash: fromTokenHash,
    });
    const lockContract = new web3.eth.Contract(
      require('@/assets/json/eth-lock.json'),
      chain.lockContractHash,
    );
    const toChainApi = await getChainApi(toChainId);
    const toAddressHex = await toChainApi.addressToHex(toAddress);
    const amountInt = decimalToInteger(amount, tokenBasic.decimals);
    const feeInt = decimalToInteger(fee, chain.nftFeeName ? 18 : tokenBasic.decimals);
    const nativefeeInt =
      fromTokenHash === '0000000000000000000000000000000000000103'
        ? 0
        : decimalToInteger(fee, chain.nftFeeName ? 18 : tokenBasic.decimals);
    const result = await confirmLater(
      lockContract.methods
        .lock(`0x${fromTokenHash}`, toChainId, `0x${toAddressHex}`, amountInt, feeInt, 0)
        .send({
          from: fromAddress,
          gas: fromChainId === 24 ? 2000000 : null,
          value:
            fromTokenHash === '0000000000000000000000000000000000000000' ? amountInt : nativefeeInt,
        }),
    );
    return toStandardHex(result);
  } catch (error) {
    throw convertWalletError(error);
  }
}

async function nftLock({ fromChainId, fromAddress, fromTokenHash, toChainId, toAddress, id, fee }) {
  try {
    const chain = store.getters.getChain(fromChainId);
    let nftContract = chain.nftLockContractHash;
    if (fromChainId === 2 && toChainId === 8) {
      nftContract = chain.pltNftLockContractHash;
    }
    const lockContract = new web3.eth.Contract(
      require('@/assets/json/eth-nft-lock.json'),
      nftContract,
    );
    const toChainApi = await getChainApi(toChainId);
    const toAddressHex = toChainApi.addressToHex(toAddress);
    const tokenID = decimalToInteger(id, 0);
    const feeInt = decimalToInteger(fee, 18);
    const feeTokenHash =
      fromChainId !== 107 && fromChainId !== 8 ? NFT_FEE_TOKEN_HASH : PLT_NFT_FEE_TOKEN_HASH;
    const result = await confirmLater(
      lockContract.methods
        .lock(
          `0x${fromTokenHash}`,
          toChainId,
          `0x${toAddressHex}`,
          tokenID,
          feeTokenHash,
          feeInt,
          0,
        )
        .send({
          from: fromAddress,
          value: feeTokenHash === NFT_FEE_TOKEN_HASH ? feeInt : 0,
        }),
    );
    return toStandardHex(result);
  } catch (error) {
    throw convertWalletError(error);
  }
}

export default {
  install: init,
  connect,
  getBalance,
  getO3Balance,
  getAllowance,
  getTransactionStatus,
  approve,
  lock,
  nftLock,
  nftApprove,
  sendSelfPayTx,
  getTotalSupply,
  getNFTApproved,
};<|MERGE_RESOLUTION|>--- conflicted
+++ resolved
@@ -30,9 +30,6 @@
   [TARGET_MAINNET ? 250 : 4002]: ChainId.Fantom,
   [TARGET_MAINNET ? 43114 : 43113]: ChainId.Avalanche,
   [TARGET_MAINNET ? 1088 : 588]: ChainId.Metis,
-<<<<<<< HEAD
-  [TARGET_MAINNET ? 288 : 28]: ChainId.Boba,
-=======
   [TARGET_MAINNET ? 6626 : 666]: ChainId.Pixie,
   [TARGET_MAINNET ? 4 : 4]: ChainId.Rinkeby,
   [TARGET_MAINNET ? 288 : 28]: ChainId.Boba,
@@ -54,7 +51,6 @@
   [ChainId.Pixie]: TARGET_MAINNET ? 6626 : 666,
   [ChainId.Rinkeby]: TARGET_MAINNET ? 4 : 4,
   [ChainId.Boba]: TARGET_MAINNET ? 288 : 28,
->>>>>>> 28881264
 };
 
 let web3;
